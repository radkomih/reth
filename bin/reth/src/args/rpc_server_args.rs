--- conflicted
+++ resolved
@@ -11,13 +11,8 @@
 use futures::TryFutureExt;
 use reth_network_api::{NetworkInfo, Peers};
 use reth_provider::{
-<<<<<<< HEAD
-    BlockReaderIdExt, CanonStateSubscriptions, EvmEnvProvider,ChainSpecProvider, HeaderProvider, LogIndexProvider,
-    StateProviderFactory,
-=======
-    BlockReaderIdExt, CanonStateSubscriptions, ChainSpecProvider, ChangeSetReader, EvmEnvProvider,
+    BlockReaderIdExt, CanonStateSubscriptions, ChainSpecProvider, ChangeSetReader, EvmEnvProvider, LogIndexProvider,
     HeaderProvider, StateProviderFactory,
->>>>>>> 500b0fac
 };
 use reth_rpc::{
     eth::{
@@ -245,11 +240,8 @@
             + StateProviderFactory
             + EvmEnvProvider
             + ChainSpecProvider
-<<<<<<< HEAD
             + LogIndexProvider
-=======
             + ChangeSetReader
->>>>>>> 500b0fac
             + Clone
             + Unpin
             + 'static,
@@ -315,11 +307,8 @@
             + StateProviderFactory
             + EvmEnvProvider
             + ChainSpecProvider
-<<<<<<< HEAD
             + LogIndexProvider
-=======
             + ChangeSetReader
->>>>>>> 500b0fac
             + Clone
             + Unpin
             + 'static,
@@ -356,11 +345,8 @@
             + EvmEnvProvider
             + HeaderProvider
             + StateProviderFactory
-<<<<<<< HEAD
             + EvmEnvProvider
             + LogIndexProvider
-=======
->>>>>>> 500b0fac
             + Clone
             + Unpin
             + 'static,
