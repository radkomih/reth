--- conflicted
+++ resolved
@@ -507,7 +507,6 @@
 struct StackStep {
     trace_idx: usize,
     step_idx: usize,
-<<<<<<< HEAD
 }
 
 /// Returns true if this a call to a precompile contract with `depth > 0 && value == 0`.
@@ -518,6 +517,4 @@
         return data.journaled_state.depth() > 0 && value == U256::ZERO
     }
     false
-=======
->>>>>>> 7d33db87
 }