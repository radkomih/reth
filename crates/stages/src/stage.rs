use crate::error::StageError;
use async_trait::async_trait;
use reth_db::database::Database;
use reth_primitives::{
    stage::{StageCheckpoint, StageId},
    BlockNumber, PruneMode, TxNumber,
};
<<<<<<< HEAD
use reth_provider::{BlockReader, DatabaseProviderRW, ProviderError, TransactionsProvider};
=======
use reth_provider::{BlockReader, DatabaseProviderRW, ProviderError};
>>>>>>> 7d33db87
use std::{
    cmp::{max, min},
    ops::{Range, RangeInclusive},
};

/// Stage execution input, see [Stage::execute].
#[derive(Debug, Default, PartialEq, Eq, Clone, Copy)]
pub struct ExecInput {
    /// The target block number the stage needs to execute towards.
    pub target: Option<BlockNumber>,
    /// The checkpoint of this stage the last time it was executed.
    pub checkpoint: Option<StageCheckpoint>,
}

impl ExecInput {
    /// Return the checkpoint of the stage or default.
    pub fn checkpoint(&self) -> StageCheckpoint {
        self.checkpoint.unwrap_or_default()
    }

    /// Return the next block number after the current
    /// +1 is needed to skip the present block and always start from block number 1, not 0.
    pub fn next_block(&self) -> BlockNumber {
        let current_block = self.checkpoint();
        current_block.block_number + 1
    }

    /// Returns `true` if the target block number has already been reached.
    pub fn target_reached(&self) -> bool {
        self.checkpoint().block_number >= self.target()
    }

    /// Return the target block number or default.
    pub fn target(&self) -> BlockNumber {
        self.target.unwrap_or_default()
    }

    /// Return next block range that needs to be executed.
    pub fn next_block_range(&self) -> RangeInclusive<BlockNumber> {
        let (range, _) = self.next_block_range_with_threshold(u64::MAX);
        range
    }

    /// Return true if this is the first block range to execute.
    pub fn is_first_range(&self) -> bool {
        self.checkpoint.is_none()
    }

    /// Return the next block range to execute.
    /// Return pair of the block range and if this is final block range.
    pub fn next_block_range_with_threshold(
        &self,
        threshold: u64,
    ) -> (RangeInclusive<BlockNumber>, bool) {
        let current_block = self.checkpoint();
        let start = current_block.block_number + 1;
        let target = self.target();

        let end = min(target, current_block.block_number.saturating_add(threshold));

        let is_final_range = end == target;
        (start..=end, is_final_range)
    }

    /// Return the next block range determined the number of transactions within it.
    /// This function walks the the block indices until either the end of the range is reached or
    /// the number of transactions exceeds the threshold.
    pub fn next_block_range_with_transaction_threshold<DB: Database>(
        &self,
        provider: &DatabaseProviderRW<'_, DB>,
        tx_threshold: u64,
    ) -> Result<(Range<TxNumber>, RangeInclusive<BlockNumber>, bool), StageError> {
        let start_block = self.next_block();
<<<<<<< HEAD
        let target_block = self.target();

        let start_block_body = provider.block_body_indices(start_block)?;
        let first_tx_num = start_block_body.first_tx_num();
=======
        let start_block_body = provider
            .block_body_indices(start_block)?
            .ok_or(ProviderError::BlockBodyIndicesNotFound(start_block))?;
>>>>>>> 7d33db87

        let target_block_body = provider.block_body_indices(target_block)?;

        // number of transactions left to execute.
        let all_tx_cnt = target_block_body.next_tx_num() - first_tx_num;

        if all_tx_cnt == 0 {
            // if there is no more transaction return back.
            return Ok((first_tx_num..first_tx_num, start_block..=target_block, true))
        }

        let tx_cnt: u64 = min(all_tx_cnt, tx_threshold);
        let is_final_range = tx_cnt == all_tx_cnt;
        // get block of this tx
        let (end_block, tx_cnt) = if is_final_range {
            (target_block, tx_cnt)
        } else {
            // get tx block number
            let end_block_number =
                provider.transaction_block(first_tx_num + tx_cnt)?.expect("block of tx must exist");
            // we want to get range of all transactions of this block, so we are fetching block
            // body.
            let end_block_body = provider.block_body_indices(end_block_number)?;
            (end_block_number, end_block_body.next_tx_num() - first_tx_num)
        };

        let tx_range = first_tx_num..first_tx_num + tx_cnt;
        Ok((tx_range, start_block..=end_block, is_final_range))
    }
}

/// Stage unwind input, see [Stage::unwind].
#[derive(Debug, Default, PartialEq, Eq, Clone, Copy)]
pub struct UnwindInput {
    /// The current highest checkpoint of the stage.
    pub checkpoint: StageCheckpoint,
    /// The block to unwind to.
    pub unwind_to: BlockNumber,
    /// The bad block that caused the unwind, if any.
    pub bad_block: Option<BlockNumber>,
}

impl UnwindInput {
    /// Return next block range that needs to be unwound.
    pub fn unwind_block_range(&self) -> RangeInclusive<BlockNumber> {
        self.unwind_block_range_with_threshold(u64::MAX).0
    }

    /// Return the next block range to unwind and the block we're unwinding to.
    pub fn unwind_block_range_with_threshold(
        &self,
        threshold: u64,
    ) -> (RangeInclusive<BlockNumber>, BlockNumber, bool) {
        // +1 is to skip the block we're unwinding to
        let mut start = self.unwind_to + 1;
        let end = self.checkpoint;

        start = max(start, end.block_number.saturating_sub(threshold));

        let unwind_to = start - 1;

        let is_final_range = unwind_to == self.unwind_to;
        (start..=end.block_number, unwind_to, is_final_range)
    }
}

/// The output of a stage execution.
#[derive(Debug, PartialEq, Eq, Clone)]
pub struct ExecOutput {
    /// How far the stage got.
    pub checkpoint: StageCheckpoint,
    /// Whether or not the stage is done.
    pub done: bool,
}

impl ExecOutput {
    /// Mark the stage as done, checkpointing at the given place.
    pub fn done(checkpoint: StageCheckpoint) -> Self {
        Self { checkpoint, done: true }
    }
}

/// The output of a stage unwinding.
#[derive(Debug, PartialEq, Eq, Clone)]
pub struct UnwindOutput {
    /// The checkpoint at which the stage has unwound to.
    pub checkpoint: StageCheckpoint,
}

/// A stage is a segmented part of the syncing process of the node.
///
/// Each stage takes care of a well-defined task, such as downloading headers or executing
/// transactions, and persist their results to a database.
///
/// Stages must have a unique [ID][StageId] and implement a way to "roll forwards"
/// ([Stage::execute]) and a way to "roll back" ([Stage::unwind]).
///
/// Stages are executed as part of a pipeline where they are executed serially.
///
/// Stages receive [`DatabaseProviderRW`].
#[async_trait]
pub trait Stage<DB: Database>: Send + Sync {
    /// Get the ID of the stage.
    ///
    /// Stage IDs must be unique.
    fn id(&self) -> StageId;

    /// Execute the stage.
    async fn execute(
        &mut self,
        provider: &DatabaseProviderRW<'_, &DB>,
        input: ExecInput,
    ) -> Result<ExecOutput, StageError>;

    /// Unwind the stage.
    async fn unwind(
        &mut self,
        provider: &DatabaseProviderRW<'_, &DB>,
        input: UnwindInput,
    ) -> Result<UnwindOutput, StageError>;
}

/// Prune target.
#[derive(Debug, Clone, Copy)]
pub enum PruneTarget {
    /// Prune all blocks, i.e. not save any data.
    All,
    /// Prune blocks up to the specified block number, inclusive.
    Block(BlockNumber),
}

impl PruneTarget {
    /// Returns new target to prune towards, according to stage prune mode [PruneMode]
    /// and current head [BlockNumber].
    pub fn new(prune_mode: PruneMode, head: BlockNumber) -> Self {
        match prune_mode {
            PruneMode::Full => PruneTarget::All,
            PruneMode::Distance(distance) => {
                Self::Block(head.saturating_sub(distance).saturating_sub(1))
            }
            PruneMode::Before(before_block) => Self::Block(before_block.saturating_sub(1)),
        }
    }

    /// Returns true if the target is [PruneTarget::All], i.e. prune all blocks.
    pub fn is_all(&self) -> bool {
        matches!(self, Self::All)
    }
}<|MERGE_RESOLUTION|>--- conflicted
+++ resolved
@@ -5,11 +5,7 @@
     stage::{StageCheckpoint, StageId},
     BlockNumber, PruneMode, TxNumber,
 };
-<<<<<<< HEAD
 use reth_provider::{BlockReader, DatabaseProviderRW, ProviderError, TransactionsProvider};
-=======
-use reth_provider::{BlockReader, DatabaseProviderRW, ProviderError};
->>>>>>> 7d33db87
 use std::{
     cmp::{max, min},
     ops::{Range, RangeInclusive},
@@ -83,18 +79,16 @@
         tx_threshold: u64,
     ) -> Result<(Range<TxNumber>, RangeInclusive<BlockNumber>, bool), StageError> {
         let start_block = self.next_block();
-<<<<<<< HEAD
         let target_block = self.target();
 
-        let start_block_body = provider.block_body_indices(start_block)?;
+        let start_block_body = provider
+            .block_body_indices(start_block)
+            .ok_or(ProviderError::BlockBodyIndicesNotFound(start_block))?;
         let first_tx_num = start_block_body.first_tx_num();
-=======
-        let start_block_body = provider
-            .block_body_indices(start_block)?
+
+        let target_block_body = provider
+            .block_body_indices(target_block)
             .ok_or(ProviderError::BlockBodyIndicesNotFound(start_block))?;
->>>>>>> 7d33db87
-
-        let target_block_body = provider.block_body_indices(target_block)?;
 
         // number of transactions left to execute.
         let all_tx_cnt = target_block_body.next_tx_num() - first_tx_num;
@@ -115,7 +109,9 @@
                 provider.transaction_block(first_tx_num + tx_cnt)?.expect("block of tx must exist");
             // we want to get range of all transactions of this block, so we are fetching block
             // body.
-            let end_block_body = provider.block_body_indices(end_block_number)?;
+            let end_block_body = provider
+                .block_body_indices(end_block_number)?
+                .ok_or(ProviderError::BlockBodyIndicesNotFound(start_block))?;
             (end_block_number, end_block_body.next_tx_num() - first_tx_num)
         };
 
