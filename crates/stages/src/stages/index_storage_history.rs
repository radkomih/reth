--- conflicted
+++ resolved
@@ -86,11 +86,9 @@
         transaction::{DbTx, DbTxMut},
         BlockNumberList,
     };
-<<<<<<< HEAD
     use reth_primitives::{hex_literal::hex, StorageEntry, H160, H256, MAINNET, U256};
     use reth_provider::ProviderFactory;
     use std::collections::BTreeMap;
-=======
     use reth_interfaces::test_utils::{
         generators,
         generators::{random_block_range, random_changeset_range, random_contract_account_range},
@@ -98,7 +96,6 @@
     use reth_primitives::{
         hex_literal::hex, Address, BlockNumber, StorageEntry, H160, H256, MAINNET, U256,
     };
->>>>>>> 500b0fac
 
     const ADDRESS: H160 = H160(hex!("0000000000000000000000000000000000000001"));
     const STORAGE_KEY: H256 =
