--- conflicted
+++ resolved
@@ -1612,13 +1612,7 @@
         let blocks = self.get_take_block_range::<TAKE>(chain_spec, range.clone())?;
         let unwind_to = blocks.first().map(|b| b.number.saturating_sub(1));
         // get execution res
-<<<<<<< HEAD
         let execution_state = self.unwind_or_peek_state::<TAKE>(range.clone())?;
-=======
-        let execution_res = self.get_take_block_execution_result_range::<TAKE>(range.clone())?;
-        // combine them
-        let blocks_with_exec_result: Vec<_> = blocks.into_iter().zip(execution_res).collect();
->>>>>>> 7d33db87
 
         // remove block bodies it is needed for both get block range and get block execution results
         // that is why it is deleted afterwards.
